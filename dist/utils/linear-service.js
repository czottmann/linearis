--- conflicted
+++ resolved
@@ -1,11 +1,8 @@
 import { LinearClient } from "@linear/sdk";
 import { getApiToken } from "./auth.js";
 import { isUuid } from "./uuid.js";
-<<<<<<< HEAD
+import { parseIssueIdentifier } from "./identifier-parser.js";
 const DEFAULT_CYCLE_PAGINATION_LIMIT = 250;
-=======
-import { parseIssueIdentifier } from "./identifier-parser.js";
->>>>>>> 4d9de1e2
 function resolveId(input) {
     if (isUuid(input)) {
         return input;
