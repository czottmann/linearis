/**
 * Common GraphQL fragments for reuse across queries
 *
 * These fragments define reusable field selections for Linear entities,
 * ensuring consistent data structure and reducing duplication in query definitions.
 * Each fragment focuses on specific entity relationships for optimal querying.
 */

/**
 * Core issue fields that are always needed
 * Includes basic metadata and timestamps
 */
export const ISSUE_CORE_FIELDS = `
  id
  identifier
  title
  description
  priority
  estimate
  createdAt
  updatedAt
`;

/**
 * Issue workflow state relationship
 * Provides current status information for the issue
 */
export const ISSUE_STATE_FRAGMENT = `
  state {
    id
    name
  }
`;

/**
 * Issue assignee relationship
 * Provides user information for the assigned person
 */
export const ISSUE_ASSIGNEE_FRAGMENT = `
  assignee {
    id
    name
  }
`;

/**
 * Issue team relationship
 * Provides team information including key and name
 */
export const ISSUE_TEAM_FRAGMENT = `
  team {
    id
    key
    name
  }
`;

/**
 * Issue project relationship
 * Provides project information for issue association
 */
export const ISSUE_PROJECT_FRAGMENT = `
  project {
    id
    name
  }
`;

/**
 * Issue labels relationship
 * Provides all label nodes associated with the issue
 */
export const ISSUE_LABELS_FRAGMENT = `
  labels {
    nodes {
      id
      name
    }
  }
`;

<<<<<<< HEAD
export const ISSUE_CYCLE_FRAGMENT = `
  cycle {
    id
    name
    number
  }
`;

export const ISSUE_PROJECT_MILESTONE_FRAGMENT = `
  projectMilestone {
    id
    name
    targetDate
  }
`;

=======
/**
 * Issue comments relationship
 * Provides comment content and user information
 */
>>>>>>> 4d9de1e2
export const ISSUE_COMMENTS_FRAGMENT = `
  comments {
    nodes {
      id
      body
      createdAt
      updatedAt
      user {
        id
        name
      }
    }
  }
`;

/**
 * Issue parent relationship
 * Provides basic information about the parent issue if this is a sub-issue
 */
export const ISSUE_PARENT_FRAGMENT = `
  parent {
    id
    identifier
    title
  }
`;

/**
 * Issue children relationship
 * Provides basic information about immediate child issues
 */
export const ISSUE_CHILDREN_FRAGMENT = `
  children {
    nodes {
      id
      identifier
      title
    }
  }
`;

/**
 * Complete issue fragment with all relationships
 *
 * Combines all issue fragments into a comprehensive field selection.
 * This is used when full issue details are needed including all
 * relationships (state, assignee, team, project, labels, comments).
 */
export const COMPLETE_ISSUE_FRAGMENT = `
  ${ISSUE_CORE_FIELDS}
  ${ISSUE_STATE_FRAGMENT}
  ${ISSUE_ASSIGNEE_FRAGMENT}
  ${ISSUE_TEAM_FRAGMENT}
  ${ISSUE_PROJECT_FRAGMENT}
  ${ISSUE_LABELS_FRAGMENT}
<<<<<<< HEAD
  ${ISSUE_CYCLE_FRAGMENT}
  ${ISSUE_PROJECT_MILESTONE_FRAGMENT}
=======
  ${ISSUE_PARENT_FRAGMENT}
  ${ISSUE_CHILDREN_FRAGMENT}
>>>>>>> 4d9de1e2
`;

/**
 * Complete issue fragment including comments
 */
export const COMPLETE_ISSUE_WITH_COMMENTS_FRAGMENT = `
  ${COMPLETE_ISSUE_FRAGMENT}
  ${ISSUE_COMMENTS_FRAGMENT}
`;<|MERGE_RESOLUTION|>--- conflicted
+++ resolved
@@ -79,7 +79,6 @@
   }
 `;
 
-<<<<<<< HEAD
 export const ISSUE_CYCLE_FRAGMENT = `
   cycle {
     id
@@ -96,12 +95,10 @@
   }
 `;
 
-=======
 /**
  * Issue comments relationship
  * Provides comment content and user information
  */
->>>>>>> 4d9de1e2
 export const ISSUE_COMMENTS_FRAGMENT = `
   comments {
     nodes {
@@ -157,13 +154,10 @@
   ${ISSUE_TEAM_FRAGMENT}
   ${ISSUE_PROJECT_FRAGMENT}
   ${ISSUE_LABELS_FRAGMENT}
-<<<<<<< HEAD
   ${ISSUE_CYCLE_FRAGMENT}
   ${ISSUE_PROJECT_MILESTONE_FRAGMENT}
-=======
   ${ISSUE_PARENT_FRAGMENT}
   ${ISSUE_CHILDREN_FRAGMENT}
->>>>>>> 4d9de1e2
 `;
 
 /**
